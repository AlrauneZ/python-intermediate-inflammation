--- conflicted
+++ resolved
@@ -15,7 +15,7 @@
     - selecting the necessary models and views for the current task
     - passing data between models and views
     """
-<<<<<<< HEAD
+
     infiles = args.infiles
     if not isinstance(infiles, list):
         infiles = [args.infiles]
@@ -38,20 +38,6 @@
 
     for filename in infiles:
         inflammation_data = models.load_csv(filename)
-=======
-    in_files = args.infiles
-    if not isinstance(in_files, list):
-        in_files = [args.infiles]
-
-    for filename in in_files:
-        inflammation_data = models.load_csv(filename)
-
-        view_data = {
-            'average': models.daily_mean(inflammation_data),
-            'max': models.daily_max(inflammation_data),
-            'min': models.daily_min(inflammation_data)
-            }
->>>>>>> 819a5f45
 
         view_data = {
             'average': models.daily_mean(inflammation_data),
