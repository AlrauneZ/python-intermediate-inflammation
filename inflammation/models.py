--- conflicted
+++ resolved
@@ -125,12 +125,16 @@
 
 
 def daily_min(data):
-<<<<<<< HEAD
-    """Calculate the daily min of a 2d inflammation data array."""
+    """Calculate the daily min of a 2D inflammation data array.
+
+ :param data: 2D array with inflammation data (rows
+    contain measurements for patients across all days)
+    :return: array of minimum values (over all patients) for each day
+    """
     return np.min(data, axis=0)
+  
 
-
-def compute_standard_deviation_by_day(data):
+  def compute_standard_deviation_by_day(data):
     """Calculates the standard deviation by day"""
 
     means_by_day = map(daily_mean, data)
@@ -152,12 +156,3 @@
     daily_standard_deviation = compute_standard_deviation_by_day(data)
 
     return daily_standard_deviation
-=======
-    """Calculate the daily min of a 2D inflammation data array.
-
-    :param data: 2D array with inflammation data (rows
-    contain measurements for patients across all days)
-    :return: array of minimum values (over all patients) for each day
-    """
-    return np.min(data, axis=0)
->>>>>>> 819a5f45
